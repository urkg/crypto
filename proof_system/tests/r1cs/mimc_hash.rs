--- conflicted
+++ resolved
@@ -188,9 +188,6 @@
         None,
     );
     verifier_proof_spec_1.validate().unwrap();
-<<<<<<< HEAD
-    assert!(proof.verify(verifier_proof_spec_1.clone(), None).is_err());
-=======
     assert!(proof
         .verify::<StdRng>(
             &mut rng,
@@ -199,5 +196,4 @@
             Default::default()
         )
         .is_err());
->>>>>>> ff64b8c8
 }