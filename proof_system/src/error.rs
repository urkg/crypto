--- conflicted
+++ resolved
@@ -62,12 +62,9 @@
     /// Witness is being used a zero knowledge proof (bound check, accumulator, etc) while also being
     /// revealed. This shouldn't be the case, ever.
     WitnessAlreadyBeingRevealed(usize, usize),
-<<<<<<< HEAD
-=======
     SnarckpackSrsNotProvided,
     NotASaverStatementProof,
     RandomizedPairingCheckFailed,
->>>>>>> ff64b8c8
 }
 
 impl From<SchnorrError> for ProofSystemError {
